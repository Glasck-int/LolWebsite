import { NextConfig } from 'next'
import createNextIntlPlugin from 'next-intl/plugin'

const nextConfig: NextConfig = {
    images: {
        remotePatterns: [
            {
                protocol: 'http',
                hostname: '127.0.0.1',
                port: '3001',
                pathname: '/static/**',
            },
            {
                protocol: 'http',
                hostname: '49.13.26.198',
                port: '3001',
                pathname: '/static/**',
            },
            {
<<<<<<< HEAD
                protocol: 'http',
                hostname: '49.13.26.198',
                port: '8080',
=======
                protocol: 'https',
                hostname: '127.0.0.1',
                port: '3001',
>>>>>>> fdcfee15
                pathname: '/static/**',
            },
        ],
        formats: ['image/webp', 'image/avif'],
        deviceSizes: [640, 750, 828, 1080, 1200, 1920, 2048, 3840],
        imageSizes: [16, 32, 48, 64, 96, 128, 256, 384],
        minimumCacheTTL: 60 * 60 * 24 * 30, // 30 days
    },
}

const withNextIntl = createNextIntlPlugin()
export default withNextIntl(nextConfig)<|MERGE_RESOLUTION|>--- conflicted
+++ resolved
@@ -17,15 +17,9 @@
                 pathname: '/static/**',
             },
             {
-<<<<<<< HEAD
                 protocol: 'http',
                 hostname: '49.13.26.198',
                 port: '8080',
-=======
-                protocol: 'https',
-                hostname: '127.0.0.1',
-                port: '3001',
->>>>>>> fdcfee15
                 pathname: '/static/**',
             },
         ],
