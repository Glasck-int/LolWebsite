import { useState, useEffect } from 'react'
import type { SeasonData } from '@/store/tableEntityStore'
<<<<<<< HEAD
=======
import { useTableEntityStore } from '@/store/tableEntityStore'
>>>>>>> 9821a1f9
import { getSeasonsByLeagueId } from '@/lib/api/seasons'
import type { SeasonResponse } from '@Glasck-int/glasck-types'

/**
 * Hook pour récupérer automatiquement les données de saisons depuis l'API
 * et les formater pour le composant TableEntityLayout
 * 
 * @param leagueId - ID de la league pour récupérer les données
 * @returns { data: SeasonData[] | null, loading: boolean, error: string | null }
 * 
 * @example
 * const { data: seasons, loading, error } = useTableEntityData(1)
 * 
 * if (loading) return <div>Loading...</div>
 * if (error) return <div>Error: {error}</div>
 * if (!seasons) return <div>No data</div>
 * 
 * return (
 *   <TableEntityLayout>
 *     <TableEntityHeader seasons={seasons} all={[0, 1]} />
 *   </TableEntityLayout>
 * )
 */
export const useTableEntityData = (leagueId: number) => {
    const getCachedSeasons = useTableEntityStore(state => state.getCachedSeasons)
    const setCachedSeasons = useTableEntityStore(state => state.setCachedSeasons)
    const setCacheLoading = useTableEntityStore(state => state.setCacheLoading)
    const setCacheError = useTableEntityStore(state => state.setCacheError)
    
    const [initialized, setInitialized] = useState(false)

    useEffect(() => {
        const fetchData = async () => {
            if (!leagueId) {
                setCacheError(leagueId, 'League ID is required')
                return
            }

            // Vérifier le cache d'abord
            const cached = getCachedSeasons(leagueId)
            if (cached && !cached.loading && cached.data.length > 0) {
                // Données en cache et valides, pas besoin de fetch
                setInitialized(true)
                return
            }

            try {
                setCacheLoading(leagueId, true)
                setCacheError(leagueId, null)
                
                const response = await getSeasonsByLeagueId(leagueId)
                
                if (response.error) {
                    throw new Error(response.error)
                }
                
                if (!response.data) {
                    throw new Error('No data received from API')
                }
                
                // Convertir les données API au format SeasonData
                const seasons: SeasonData[] = response.data.map((season: SeasonResponse) => ({
                    season: season.season,
                    data: season.data.map(split => ({
                        split: split.split,
                        tournaments: split.tournaments
                    }))
                }))
                
                // Stocker dans le cache
                setCachedSeasons(leagueId, seasons)
                
            } catch (err) {
                console.error('Error fetching season data:', err)
                setCacheError(leagueId, err instanceof Error ? err.message : 'Failed to fetch data')
            }
            
            setInitialized(true)
        }

        if (!initialized) {
            fetchData()
        }
    }, [leagueId, initialized, getCachedSeasons, setCachedSeasons, setCacheLoading, setCacheError])

    // Récupérer les données du cache
    const cached = getCachedSeasons(leagueId)
    
    return {
        data: cached?.data || null,
        loading: cached?.loading || false,
        error: cached?.error || null
    }
}<|MERGE_RESOLUTION|>--- conflicted
+++ resolved
@@ -1,9 +1,6 @@
 import { useState, useEffect } from 'react'
 import type { SeasonData } from '@/store/tableEntityStore'
-<<<<<<< HEAD
-=======
 import { useTableEntityStore } from '@/store/tableEntityStore'
->>>>>>> 9821a1f9
 import { getSeasonsByLeagueId } from '@/lib/api/seasons'
 import type { SeasonResponse } from '@Glasck-int/glasck-types'
 
