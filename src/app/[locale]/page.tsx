'use client'
import ChoseDate, { useChoseDate } from '@/components/ui/calendar/ChoseDate'
import {
    useQueryDate,
    useQueryString,
    useQueryBoolean,
    useQueryNumber,
} from '@/lib/hooks/createQueryState'

<<<<<<< HEAD
import {
    Left,
    Right,
    Mid,
} from '@/components/layout/TableEntityLayout/exemple/exemple'
import { Annoyed } from 'lucide-react'
import { SubTitle } from '@/components/ui/text/SubTitle'
import { SortedList } from '@/components/ui/card/exemple/BodySort'
import {
    TableEntityLayout,
    TableEntityHeader,
    TableEntityBody,
    TableEntityContent,
} from '@/components/layout/TableEntityLayout/TableEntityLayout'
import {
    Switch,
    SwitchContent,
    SwitchBodyMultiple,
    SwitchBodyMultipleContent,
} from '@/components/utils/switch'
import { CardContext } from '@/components/ui/card/Card'
import {
    SelectorIcon,
    SelectorBody,
    SelectorContent,
} from '@/components/utils/Selector'
import { useIndexState } from '@/lib/hooks/useIndexState'
import { HideCard } from '@/components/ui/card/HideCard'

const seasons = [
    {
        season: 's8',
        data: [
            {
                split: 'winter',
                tournaments: [
                    { tournament: 'Regular', id: 11 },
                    { tournament: 'PlayOff', id: 12 },
                ],
            },
            {
                split: 'spring',
                tournaments: [
                    { tournament: 'MainEvent', id: 13 },
                    { tournament: 'PlayOff', id: 14 },
                ],
            },
        ],
    },
    {
        season: 's9',
        data: [
            {
                split: 'winter',
                tournaments: [
                    { tournament: 'Qualifiers', id: 21 },
                    { tournament: 'Knockout', id: 22 },
                ],
            },
            {
                split: 'spring',
                tournaments: [
                    { tournament: 'Championship', id: 23 },
                    { tournament: 'Finale', id: 24 },
                ],
            },
            {
                split: 'summer',
                tournaments: [
                    { tournament: 'Warmup', id: 25 },
                    { tournament: 'GrandFinal', id: 26 },
                ],
            },
        ],
    },
    {
        season: 's10',
        data: [
            {
                split: 'winter',
                tournaments: [
                    { tournament: 'OpenBracket', id: 31 },
                    { tournament: 'Elimination', id: 32 },
                ],
            },
            {
                split: 'group',
                tournaments: [
                    { tournament: 'UpperGroup', id: 33 },
                    { tournament: 'LowerGroup', id: 34 },
                ],
            },
        ],
    },
    {
        season: 's11',
        data: [
            {
                tournaments: [
                    { tournament: 'Winter Start', id: 51 },
                    { tournament: 'MidWinter', id: 52 },
                ],
            },
        ],
    },
    {
        season: 's12',
        data: [
            {
                split: 'winter',
                tournaments: [
                    { tournament: 'Winter Start', id: 51 },
                    { tournament: 'MidWinter', id: 52 },
                ],
            },
            {
                split: 'spring',
                tournaments: [
                    { tournament: 'Spring Open', id: 53 },
                    { tournament: 'Spring Showdown', id: 54 },
                ],
            },
            {
                split: 'summer',
                tournaments: [
                    { tournament: 'Beach Brawl', id: 55 },
                    { tournament: 'Heatwave Finals', id: 56 },
                ],
            },
            {
                split: 'group',
                tournaments: [
                    { tournament: 'Group Stage Alpha', id: 57 },
                    { tournament: 'Group Stage Omega', id: 58 },
                ],
            },
        ],
    },
]
=======
import Footer from '@/components/layout/Footer/Footer'
>>>>>>> fdcfee15

export default function Home() {

    return (
        <div className="body-container">
<<<<<<< HEAD
            <div className="">
                <Card>
                    <CardContext>
                        <CardHeader>
                            <CardHeaderColumn>
                                <CardHeaderTab>
                                    <CardHeaderContent>
                                        <p className="text-inherit">stp</p>
                                    </CardHeaderContent>
                                    <CardHeaderContent>
                                        <p className="text-inherit">
                                            fonctionne
                                        </p>
                                    </CardHeaderContent>
                                    <CardHeaderContent>
                                        <p className="text-inherit">
                                            fonctionne
                                        </p>
                                    </CardHeaderContent>
                                </CardHeaderTab>
                                <CardHeaderBase>
                                    <SubTitle>header</SubTitle>
                                </CardHeaderBase>
                            </CardHeaderColumn>
                        </CardHeader>
                        <CardBody>
                            <CardBodyMultiple>
                                <CardBodyMultipleContent>
                                    <div className="flex flex-col justify-center items-center h-full">
                                        <p>TODO Pouvoir fermer les cartes</p>
                                    </div>
                                </CardBodyMultipleContent>
                                <CardBodyMultipleContent>
                                    <p>body 2</p>
                                </CardBodyMultipleContent>
                                <CardBodyMultipleContent>
                                    <p>body 3</p>
                                </CardBodyMultipleContent>
                            </CardBodyMultiple>
                        </CardBody>
                    </CardContext>
                </Card>
            </div>
            ---
            <Card>
                <CardContext>
                    <CardHeader>
                        <CardHeaderBase className='justify-between'>
                            <SubTitle>Header</SubTitle>
                            <HideCard/>
                        </CardHeaderBase>
                    </CardHeader>
                    <CardBody >
                        <div className='h-[100px]'>
                            <p>BODY</p>
                        </div>
                    </CardBody>
                </CardContext>
            </Card>
            ---
            <div>
                <Card>
                    <CardContext>
                        <CardHeader>
                            <CardHeaderBase className="px-[15px] justify-between">
                                <SubTitle>Header</SubTitle>
                                <Switch
                                    activeIndex={switchActiveIndex}
                                    setActiveIndex={setSwitchActiveIndex}
                                >
                                    <SwitchContent>
                                        <p className="text-inherit">@15</p>
                                    </SwitchContent>
                                    <SwitchContent>
                                        <p className="text-inherit">Tout</p>
                                    </SwitchContent>
                                </Switch>
                            </CardHeaderBase>
                        </CardHeader>
                        <CardBody className="px-[15px]">
                            <SwitchBodyMultiple activeIndex={switchActiveIndex}>
                                <SwitchBodyMultipleContent>
                                    <p>BODY 1</p>
                                </SwitchBodyMultipleContent>
                                <SwitchBodyMultipleContent>
                                    <p>BODY 2</p>
                                </SwitchBodyMultipleContent>
                            </SwitchBodyMultiple>
                        </CardBody>
                    </CardContext>
                </Card>
            </div>
            ---
            <div>
                <TableEntityLayout>
                    {/* header */}
                    <Card>
                        <CardContext>
                            <CardBody>
                            <div className="hidden md:flex p-[15px] h-[130px] gap-3 w-[250px]">
                                {/* <Image
                                    src=""
                                    className="rounded-full"
                                    alt="Shreckus"
                                    width={100}
                                    height={100}
                                /> */}
                                <div className="py-[15px]">
                                    <h2>Shreckus</h2>
                                    <SubTitle>BGteams</SubTitle>
                                </div>
                            </div>
                            <TableEntityHeader seasons={seasons} allExcluded={[2]} />
                        </CardBody>
                        <CardFooter>
                            <CardFooterContent>
                                <p className="text-inherit">left super long</p>
                            </CardFooterContent>
                            <CardFooterContent>
                                <p className="text-inherit">mid</p>
                            </CardFooterContent>
                            <CardFooterContent>
                                <p className="text-inherit">right</p>
                            </CardFooterContent>
                        </CardFooter>
                        </CardContext>
                    </Card>
                    {/* body */}
                    <TableEntityBody>
                        <TableEntityContent>
                            <Left />
                        </TableEntityContent>
                        <TableEntityContent>
                            <Mid />
                        </TableEntityContent>
                        <TableEntityContent>
                            <Right />
                        </TableEntityContent>
                    </TableEntityBody>
                </TableEntityLayout>
            </div>
            ---
            <div>
                <Card>
                    <CardContext>
                        <CardHeader>
                            <CardHeaderBase className="justify-between">
                                <SubTitle>Header</SubTitle>
                                <SelectorIcon
                                    activeIndex={selectorActiveIndex}
                                    setActiveIndex={setSelectorActiveIndex}
                                >
                                    <Annoyed />
                                    <Annoyed />
                                    <Annoyed />
                                </SelectorIcon>
                            </CardHeaderBase>
                        </CardHeader>
                        <CardBody>
                            <SelectorBody activeIndex={selectorActiveIndex}>
                                <SelectorContent>
                                    <p>BODY 1</p>
                                </SelectorContent>
                                <SelectorContent>
                                    <p>Body 2</p>
                                </SelectorContent>
                                <SelectorContent>
                                    <p>Body 3</p>
                                </SelectorContent>
                            </SelectorBody>
                        </CardBody>
                    </CardContext>
                </Card>
            </div>
            ---
            <div className="">
                <Card>
                    <CardSort>
                        <CardHeader>
                            <CardHeaderBase className="flex justify-between">
                                <SubTitle>Header</SubTitle>
                                <div className="flex gap-4">
                                    <div className="grid grid-cols-1 w-60">
                                        <CardHeaderSortContent
                                            sortName={'alpha'}
                                        >
                                            <p className="text-inherit">
                                                alpha
                                            </p>
                                        </CardHeaderSortContent>
                                    </div>
                                    <CardHeaderSortContent sortName={'color'}>
                                        <p className="text-inherit">color</p>
                                    </CardHeaderSortContent>
                                    <CardHeaderSortContent sortName={'numb'}>
                                        <p className="text-inherit">numb</p>
                                    </CardHeaderSortContent>
                                </div>
                            </CardHeaderBase>
                        </CardHeader>
                        <CardBody>
                            <SortedList />
                        </CardBody>
                    </CardSort>
                </Card>
            </div>
=======

>>>>>>> fdcfee15
            <Footer />
        </div>
    )
}<|MERGE_RESOLUTION|>--- conflicted
+++ resolved
@@ -7,364 +7,12 @@
     useQueryNumber,
 } from '@/lib/hooks/createQueryState'
 
-<<<<<<< HEAD
-import {
-    Left,
-    Right,
-    Mid,
-} from '@/components/layout/TableEntityLayout/exemple/exemple'
-import { Annoyed } from 'lucide-react'
-import { SubTitle } from '@/components/ui/text/SubTitle'
-import { SortedList } from '@/components/ui/card/exemple/BodySort'
-import {
-    TableEntityLayout,
-    TableEntityHeader,
-    TableEntityBody,
-    TableEntityContent,
-} from '@/components/layout/TableEntityLayout/TableEntityLayout'
-import {
-    Switch,
-    SwitchContent,
-    SwitchBodyMultiple,
-    SwitchBodyMultipleContent,
-} from '@/components/utils/switch'
-import { CardContext } from '@/components/ui/card/Card'
-import {
-    SelectorIcon,
-    SelectorBody,
-    SelectorContent,
-} from '@/components/utils/Selector'
-import { useIndexState } from '@/lib/hooks/useIndexState'
-import { HideCard } from '@/components/ui/card/HideCard'
-
-const seasons = [
-    {
-        season: 's8',
-        data: [
-            {
-                split: 'winter',
-                tournaments: [
-                    { tournament: 'Regular', id: 11 },
-                    { tournament: 'PlayOff', id: 12 },
-                ],
-            },
-            {
-                split: 'spring',
-                tournaments: [
-                    { tournament: 'MainEvent', id: 13 },
-                    { tournament: 'PlayOff', id: 14 },
-                ],
-            },
-        ],
-    },
-    {
-        season: 's9',
-        data: [
-            {
-                split: 'winter',
-                tournaments: [
-                    { tournament: 'Qualifiers', id: 21 },
-                    { tournament: 'Knockout', id: 22 },
-                ],
-            },
-            {
-                split: 'spring',
-                tournaments: [
-                    { tournament: 'Championship', id: 23 },
-                    { tournament: 'Finale', id: 24 },
-                ],
-            },
-            {
-                split: 'summer',
-                tournaments: [
-                    { tournament: 'Warmup', id: 25 },
-                    { tournament: 'GrandFinal', id: 26 },
-                ],
-            },
-        ],
-    },
-    {
-        season: 's10',
-        data: [
-            {
-                split: 'winter',
-                tournaments: [
-                    { tournament: 'OpenBracket', id: 31 },
-                    { tournament: 'Elimination', id: 32 },
-                ],
-            },
-            {
-                split: 'group',
-                tournaments: [
-                    { tournament: 'UpperGroup', id: 33 },
-                    { tournament: 'LowerGroup', id: 34 },
-                ],
-            },
-        ],
-    },
-    {
-        season: 's11',
-        data: [
-            {
-                tournaments: [
-                    { tournament: 'Winter Start', id: 51 },
-                    { tournament: 'MidWinter', id: 52 },
-                ],
-            },
-        ],
-    },
-    {
-        season: 's12',
-        data: [
-            {
-                split: 'winter',
-                tournaments: [
-                    { tournament: 'Winter Start', id: 51 },
-                    { tournament: 'MidWinter', id: 52 },
-                ],
-            },
-            {
-                split: 'spring',
-                tournaments: [
-                    { tournament: 'Spring Open', id: 53 },
-                    { tournament: 'Spring Showdown', id: 54 },
-                ],
-            },
-            {
-                split: 'summer',
-                tournaments: [
-                    { tournament: 'Beach Brawl', id: 55 },
-                    { tournament: 'Heatwave Finals', id: 56 },
-                ],
-            },
-            {
-                split: 'group',
-                tournaments: [
-                    { tournament: 'Group Stage Alpha', id: 57 },
-                    { tournament: 'Group Stage Omega', id: 58 },
-                ],
-            },
-        ],
-    },
-]
-=======
 import Footer from '@/components/layout/Footer/Footer'
->>>>>>> fdcfee15
 
 export default function Home() {
 
     return (
         <div className="body-container">
-<<<<<<< HEAD
-            <div className="">
-                <Card>
-                    <CardContext>
-                        <CardHeader>
-                            <CardHeaderColumn>
-                                <CardHeaderTab>
-                                    <CardHeaderContent>
-                                        <p className="text-inherit">stp</p>
-                                    </CardHeaderContent>
-                                    <CardHeaderContent>
-                                        <p className="text-inherit">
-                                            fonctionne
-                                        </p>
-                                    </CardHeaderContent>
-                                    <CardHeaderContent>
-                                        <p className="text-inherit">
-                                            fonctionne
-                                        </p>
-                                    </CardHeaderContent>
-                                </CardHeaderTab>
-                                <CardHeaderBase>
-                                    <SubTitle>header</SubTitle>
-                                </CardHeaderBase>
-                            </CardHeaderColumn>
-                        </CardHeader>
-                        <CardBody>
-                            <CardBodyMultiple>
-                                <CardBodyMultipleContent>
-                                    <div className="flex flex-col justify-center items-center h-full">
-                                        <p>TODO Pouvoir fermer les cartes</p>
-                                    </div>
-                                </CardBodyMultipleContent>
-                                <CardBodyMultipleContent>
-                                    <p>body 2</p>
-                                </CardBodyMultipleContent>
-                                <CardBodyMultipleContent>
-                                    <p>body 3</p>
-                                </CardBodyMultipleContent>
-                            </CardBodyMultiple>
-                        </CardBody>
-                    </CardContext>
-                </Card>
-            </div>
-            ---
-            <Card>
-                <CardContext>
-                    <CardHeader>
-                        <CardHeaderBase className='justify-between'>
-                            <SubTitle>Header</SubTitle>
-                            <HideCard/>
-                        </CardHeaderBase>
-                    </CardHeader>
-                    <CardBody >
-                        <div className='h-[100px]'>
-                            <p>BODY</p>
-                        </div>
-                    </CardBody>
-                </CardContext>
-            </Card>
-            ---
-            <div>
-                <Card>
-                    <CardContext>
-                        <CardHeader>
-                            <CardHeaderBase className="px-[15px] justify-between">
-                                <SubTitle>Header</SubTitle>
-                                <Switch
-                                    activeIndex={switchActiveIndex}
-                                    setActiveIndex={setSwitchActiveIndex}
-                                >
-                                    <SwitchContent>
-                                        <p className="text-inherit">@15</p>
-                                    </SwitchContent>
-                                    <SwitchContent>
-                                        <p className="text-inherit">Tout</p>
-                                    </SwitchContent>
-                                </Switch>
-                            </CardHeaderBase>
-                        </CardHeader>
-                        <CardBody className="px-[15px]">
-                            <SwitchBodyMultiple activeIndex={switchActiveIndex}>
-                                <SwitchBodyMultipleContent>
-                                    <p>BODY 1</p>
-                                </SwitchBodyMultipleContent>
-                                <SwitchBodyMultipleContent>
-                                    <p>BODY 2</p>
-                                </SwitchBodyMultipleContent>
-                            </SwitchBodyMultiple>
-                        </CardBody>
-                    </CardContext>
-                </Card>
-            </div>
-            ---
-            <div>
-                <TableEntityLayout>
-                    {/* header */}
-                    <Card>
-                        <CardContext>
-                            <CardBody>
-                            <div className="hidden md:flex p-[15px] h-[130px] gap-3 w-[250px]">
-                                {/* <Image
-                                    src=""
-                                    className="rounded-full"
-                                    alt="Shreckus"
-                                    width={100}
-                                    height={100}
-                                /> */}
-                                <div className="py-[15px]">
-                                    <h2>Shreckus</h2>
-                                    <SubTitle>BGteams</SubTitle>
-                                </div>
-                            </div>
-                            <TableEntityHeader seasons={seasons} allExcluded={[2]} />
-                        </CardBody>
-                        <CardFooter>
-                            <CardFooterContent>
-                                <p className="text-inherit">left super long</p>
-                            </CardFooterContent>
-                            <CardFooterContent>
-                                <p className="text-inherit">mid</p>
-                            </CardFooterContent>
-                            <CardFooterContent>
-                                <p className="text-inherit">right</p>
-                            </CardFooterContent>
-                        </CardFooter>
-                        </CardContext>
-                    </Card>
-                    {/* body */}
-                    <TableEntityBody>
-                        <TableEntityContent>
-                            <Left />
-                        </TableEntityContent>
-                        <TableEntityContent>
-                            <Mid />
-                        </TableEntityContent>
-                        <TableEntityContent>
-                            <Right />
-                        </TableEntityContent>
-                    </TableEntityBody>
-                </TableEntityLayout>
-            </div>
-            ---
-            <div>
-                <Card>
-                    <CardContext>
-                        <CardHeader>
-                            <CardHeaderBase className="justify-between">
-                                <SubTitle>Header</SubTitle>
-                                <SelectorIcon
-                                    activeIndex={selectorActiveIndex}
-                                    setActiveIndex={setSelectorActiveIndex}
-                                >
-                                    <Annoyed />
-                                    <Annoyed />
-                                    <Annoyed />
-                                </SelectorIcon>
-                            </CardHeaderBase>
-                        </CardHeader>
-                        <CardBody>
-                            <SelectorBody activeIndex={selectorActiveIndex}>
-                                <SelectorContent>
-                                    <p>BODY 1</p>
-                                </SelectorContent>
-                                <SelectorContent>
-                                    <p>Body 2</p>
-                                </SelectorContent>
-                                <SelectorContent>
-                                    <p>Body 3</p>
-                                </SelectorContent>
-                            </SelectorBody>
-                        </CardBody>
-                    </CardContext>
-                </Card>
-            </div>
-            ---
-            <div className="">
-                <Card>
-                    <CardSort>
-                        <CardHeader>
-                            <CardHeaderBase className="flex justify-between">
-                                <SubTitle>Header</SubTitle>
-                                <div className="flex gap-4">
-                                    <div className="grid grid-cols-1 w-60">
-                                        <CardHeaderSortContent
-                                            sortName={'alpha'}
-                                        >
-                                            <p className="text-inherit">
-                                                alpha
-                                            </p>
-                                        </CardHeaderSortContent>
-                                    </div>
-                                    <CardHeaderSortContent sortName={'color'}>
-                                        <p className="text-inherit">color</p>
-                                    </CardHeaderSortContent>
-                                    <CardHeaderSortContent sortName={'numb'}>
-                                        <p className="text-inherit">numb</p>
-                                    </CardHeaderSortContent>
-                                </div>
-                            </CardHeaderBase>
-                        </CardHeader>
-                        <CardBody>
-                            <SortedList />
-                        </CardBody>
-                    </CardSort>
-                </Card>
-            </div>
-=======
-
->>>>>>> fdcfee15
             <Footer />
         </div>
     )
