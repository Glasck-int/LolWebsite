--- conflicted
+++ resolved
@@ -1,21 +1,5 @@
 'use client'
 
-<<<<<<< HEAD
-import { Header } from '@/app/components/layout/Header'
-import { OneHeaderCard } from '../components/ui/card/OneHeaderCard'
-import { TestHeader } from '../components/ui/card/header/TestHeader'
-
-export default function Home() {
-    return (
-        <div className="flex flex-col min-h-screen w-full">
-            <Header />
-            <div className="h-[1000px] w-full pt-[80px]">
-                <div className="mt-4 h-72">
-                </div>
-            </div>
-        </div>
-    )
-=======
 import { ButtonBar } from "@/app/components/ui/ButtonBar";
 import { useState } from "react";
 
@@ -48,5 +32,4 @@
 			</div>
 		</div>
 	);
->>>>>>> 29ad25ed
 }