--- conflicted
+++ resolved
@@ -71,7 +71,6 @@
 }
 
 @layer components {
-<<<<<<< HEAD
 	.subtilte {
 		@apply font-inter text-white tracking-normal text-sm md:text-base;
 	}
@@ -97,32 +96,6 @@
 		@apply hover:text-clear-violet/80 transition-all duration-200;
 	}
 	
-=======
-    .subtilte {
-        @apply font-inter text-white tracking-normal text-sm md:text-base;
-    }
-    .dropdown-menu-item {
-        @apply text-white hover:text-gray-300 transition-colors duration-200 block w-full text-right px-4;
-    }
-    .body-container {
-        @apply max-w-[1440px] mx-auto md:px-24 px-4  flex flex-col gap-1 h-full w-full pt-24;
-        /* @apply w-full md:px-24 px-4 flex flex-col gap-1 h-full pt-24; */
-    }
-
-    /* Standings table styling to match original */
-    .standings-table {
-        @apply text-white;
-    }
-    .standings-table td {
-        @apply text-white text-base md:text-lg;
-    }
-    .standings-table th {
-        @apply text-clear-grey;
-    }
-    .standings-table .team-name {
-        @apply hover:text-clear-violet/80 transition-all duration-200;
-    }
->>>>>>> 2ad7f285
 }
 
 @layer utilities {
