'use client'

import React, { useEffect } from 'react'
import {
    Select,
    SelectContent,
    SelectItem,
    SelectTrigger,
    SelectValue,
} from '@/components/utils/select'
import { SubTitle } from '@/components/ui/text/SubTitle'
import { useTableEntityStore, SeasonData, Tournament } from '@/store/tableEntityStore'

// Interfaces (simplifiées car plus besoin de context)
export interface MainProps {
    children: React.ReactNode
    className?: string
}

interface HeaderProps {
    seasons: SeasonData[]
    className?: string
    all?: number[]
}

interface RawProps {
    className?: string
    data: string[]
    isAllActive: boolean
    allId: number[]
}

interface RawSplitProps extends RawProps {
    seasons: SeasonData[]
}

interface RawTournamentProps {
    data: Tournament[]
    className?: string
}

// Fonctions utilitaires (reprises de votre code)
export const getSeason = (seasons: SeasonData[]): string[] => {
    return seasons.map((season) => season.season)
}

export const getSplits = (seasonKey: string, seasons: SeasonData[]): string[] => {
    const season = seasons.find((s) => s.season === seasonKey)
    if (!season || !season.data) return []
    return season.data
        .map((split) => split.split)
        .filter((split): split is string => typeof split === 'string')
}

export const getTournaments = (
    seasonKey: string,
    splitKey: string,
    seasons: SeasonData[],
    isAllActive: boolean
): (Tournament & { allId?: number[] })[] => {
    const season = seasons.find((s) => s.season === seasonKey)
    if (!season || !season.data) return []

    let tournaments: (Tournament & { allId?: number[] })[] = []

    if (!splitKey) {
        const fallbackData = season.data.find((d) => !d.split && d.tournaments)
        if (!fallbackData) return []
        tournaments = [...(fallbackData.tournaments || [])]
    } else {
        const splitData = season.data.find((d) => d.split === splitKey)
        if (!splitData) return []
        tournaments = [...(splitData.tournaments || [])]
    }

    if (isAllActive && !tournaments.some((t) => t.tournament === 'All')) {
        const allId = tournaments.map((t) => t.id)
        tournaments.push({
            tournament: 'All',
            id: -1,
            allId,
        })
    }

    return tournaments
}

const getAllIds = (seasons: SeasonData[]): number[] => {
    return seasons.flatMap((season) =>
        season.data.flatMap(
            (split) => split.tournaments?.map((t) => t.id) || []
        )
    )
}

const getIdsBySeason = (seasonKey: string, seasons: SeasonData[]): number[] => {
    const season = seasons.find((s) => s.season === seasonKey)
    if (!season) return []

    return season.data.flatMap(
        (split) => split.tournaments?.map((t) => t.id) || []
    )
}

export const TableEntityLayout = ({ children, className = '' }: MainProps) => {
    return (
        <div className={`flex flex-col gap-4 ${className}`}>
            {children}
        </div>
    )
}

export const TableEntityHeader = ({
    seasons,
    className = '',
    all = [],
}: HeaderProps) => {
    const {
        activeHeaderSeason,
        activeSplit,
        activeIndex,
        initializeWithSeasons,
        updateTournamentBySplit,
    } = useTableEntityStore()

    const seasonTab = getSeason(seasons)
    const splitTab = getSplits(activeHeaderSeason, seasons)
    const isAllActive = !(
        typeof activeIndex === 'number' && all.includes(activeIndex)
    )
    const tournamentTab = getTournaments(
        activeHeaderSeason,
        activeSplit,
        seasons,
        isAllActive
    )
    const allId = getAllIds(seasons)
    const splitIds = getIdsBySeason(activeHeaderSeason, seasons)

    useEffect(() => {
        if (seasons.length > 0) {
            initializeWithSeasons(seasons, isAllActive)
        }
<<<<<<< HEAD
    }, [active, seasons])

    useEffect(() => {
        const tournamentTab = getTournaments(
            active,
            activeSplit,
            seasons,
            isAllActive
        )
        if (tournamentTab.length > 0) {
            const index = isAllActive ? 2 : 1
            setActiveTournament(
                tournamentTab[tournamentTab.length - index].tournament
            )
            setActiveId([tournamentTab[tournamentTab.length - index].id])
        }
    }, [activeSplit, active, seasons, isAllActive])
=======
    }, [seasons, initializeWithSeasons])

    useEffect(() => {
        updateTournamentBySplit(seasons, isAllActive)
    }, [activeSplit])
>>>>>>> 3aba7569

    return (
        <div className={`flex flex-col w-full ${className}`}>
            <TableEntityRawSelect
                data={seasonTab}
                isAllActive={isAllActive}
                allId={allId}
                seasons={seasons}
            />
            {splitTab.length > 0 && (
                <TableEntityRawSplit
                    data={splitTab}
                    isAllActive={isAllActive}
                    allId={splitIds}
                    seasons={seasons}
                />
            )}
            {tournamentTab.length > 0 && (
                <TableEntityRawTournament data={tournamentTab} />
            )}
        </div>
    )
}


const TableEntityRawSelect = ({
    className = '',
    data,
    isAllActive,
    allId,
    seasons,
}: RawProps & { seasons: SeasonData[] }) => {
    const {
        activeHeaderSeason,
        activeAllSeason,
        selectSeason,
        selectAllSeasons,
    } = useTableEntityStore()

    const onClickAction = (value: string) => {
        selectSeason(value, seasons, isAllActive)
    }

    const onClickAll = () => {
        selectAllSeasons(allId)
    }

    return (
        <div className={`flex justify-end h-[43px] ${className}`}>
            <div className="px-[15px] flex flex-row justify-around items-center gap-3">
                <Select
                    value={activeHeaderSeason}
                    onValueChange={(value) => onClickAction(value)}
                >
                    <SelectTrigger
                        className={`border-none p-0 !ring-0 !focus-visible:ring-0 !focus-visible:border-none font-semibold text-sm md:text-base select-none hover:text-white data-[state=open]:text-white [&_svg]:transition-colors cursor-pointer ${
                            activeAllSeason ? 'text-grey' : 'text-white'
                        }`}
                    >
                        <SelectValue placeholder={activeHeaderSeason} />
                    </SelectTrigger>
                    <SelectContent className="bg-white-04 backdrop-blur text-clear-grey font-semibold text-sm md:text-base border-white/20">
                        {data.map((item, index) => (
                            <SelectItem
                                key={index}
                                value={item}
                                className="hover:!bg-white/20"
                            >
                                {item}
                            </SelectItem>
                        ))}
                    </SelectContent>
                </Select>
                {isAllActive && (
                    <SubTitle
                        className={`hover:text-white cursor-pointer select-none ${
                            activeAllSeason ? 'text-white' : 'text-grey'
                        }`}
                        onClick={onClickAll}
                    >
                        All
                    </SubTitle>
                )}
            </div>
        </div>
    )
}


const TableEntityRawSplit = ({
    className = '',
    data,
    isAllActive,
    allId,
    seasons,
}: RawSplitProps) => {
    const {
        activeSplit,
        activeAllSplit,
        activeAllSeason,
        selectSplit,
        selectAllSplits,
    } = useTableEntityStore()

    const onClickAll = () => {
        selectAllSplits(allId)
    }

    const onClickSplit = (value: string) => {
        selectSplit(value, seasons, isAllActive)
    }

    return (
        <div className={`flex justify-end h-[43px] ${className}`}>
            <div className="px-[15px]">
                <div className="flex justify-end gap-3">
                    {data.map((item, index) => (
                        <SubTitle
                            key={index}
                            onClick={() => onClickSplit(item)}
                            className={`cursor-pointer select-none ${
                                activeSplit === item &&
                                !activeAllSplit &&
                                !activeAllSeason
                                    ? 'text-white'
                                    : 'text-grey hover:text-clear-grey'
                            }`}
                        >
                            {item}
                        </SubTitle>
                    ))}
                    {isAllActive && (
                        <SubTitle
                            className={`hover:text-white cursor-pointer select-none ${
                                activeAllSplit ? 'text-white' : 'text-grey'
                            }`}
                            onClick={onClickAll}
                        >
                            All
                        </SubTitle>
                    )}
                </div>
            </div>
        </div>
    )
}

<<<<<<< HEAD
/**
 * TableEntityRawTournament – Displays tournament selection options and manages their selection state.
 *
 * Provides tabs for users to select tournaments within a split. Automatically updates global state
 * with the selected tournament and corresponding IDs.
 *
 * @function TableEntityRawTournament
 *
 * @param {Tournament[]} data - List of tournaments to display as options.
 * @param {string} [className = ''] - Optional. Additional class names for styling.
 *
 * @returns {JSX.Element} A horizontal list of clickable tournament tabs.
 *
 * @example
 * <TableEntityRawTournament data={[{ tournament: "Playoffs", id: 2 }]} />
 */
=======

>>>>>>> 3aba7569
const TableEntityRawTournament = ({
    className = '',
    data,
}: RawTournamentProps) => {
    const {
        activeTournament,
        activeAllSplit,
        activeAllSeason,
        selectTournament,
    } = useTableEntityStore()

    return (
        <div className={`flex justify-end h-[43px] ${className}`}>
            <div className="px-[15px]">
                <div className="flex justify-end gap-3">
                    {data.map((item, index) => (
                        <SubTitle
                            key={index}
                            onClick={() => selectTournament(item)}
                            className={`cursor-pointer select-none ${
                                activeTournament === item.tournament &&
                                !activeAllSeason &&
                                !activeAllSplit
                                    ? 'text-white'
                                    : 'text-grey hover:text-clear-grey'
                            }`}
                        >
                            {item.tournament}
                        </SubTitle>
                    ))}
                </div>
            </div>
        </div>
    )
}


export const TableEntityBody = ({ children, className = '' }: MainProps) => {
    const { activeIndex } = useTableEntityStore()

    return (
        <div className={`h-full w-full ${className}`}>
            {React.Children.map(children, (child, index) => {
                if (React.isValidElement(child)) {
                    if (index === activeIndex) {
                        return child
                    } else {
                        return null
                    }
                }
                return (
                    <div>
                        ERROR IN TableEntityBody waiting for a React.validElement
                    </div>
                )
            })}
        </div>
    )
}

export const TableEntityContent = ({
    children,
    className = '',
}: MainProps) => {
    return (
        <div className="w-full h-full">
            <div className={`flex flex-col gap-4 h-full w-full ${className}`}>
                {children}
            </div>
        </div>
    )
}<|MERGE_RESOLUTION|>--- conflicted
+++ resolved
@@ -141,31 +141,11 @@
         if (seasons.length > 0) {
             initializeWithSeasons(seasons, isAllActive)
         }
-<<<<<<< HEAD
-    }, [active, seasons])
-
-    useEffect(() => {
-        const tournamentTab = getTournaments(
-            active,
-            activeSplit,
-            seasons,
-            isAllActive
-        )
-        if (tournamentTab.length > 0) {
-            const index = isAllActive ? 2 : 1
-            setActiveTournament(
-                tournamentTab[tournamentTab.length - index].tournament
-            )
-            setActiveId([tournamentTab[tournamentTab.length - index].id])
-        }
-    }, [activeSplit, active, seasons, isAllActive])
-=======
     }, [seasons, initializeWithSeasons])
 
     useEffect(() => {
         updateTournamentBySplit(seasons, isAllActive)
     }, [activeSplit])
->>>>>>> 3aba7569
 
     return (
         <div className={`flex flex-col w-full ${className}`}>
@@ -313,26 +293,6 @@
     )
 }
 
-<<<<<<< HEAD
-/**
- * TableEntityRawTournament – Displays tournament selection options and manages their selection state.
- *
- * Provides tabs for users to select tournaments within a split. Automatically updates global state
- * with the selected tournament and corresponding IDs.
- *
- * @function TableEntityRawTournament
- *
- * @param {Tournament[]} data - List of tournaments to display as options.
- * @param {string} [className = ''] - Optional. Additional class names for styling.
- *
- * @returns {JSX.Element} A horizontal list of clickable tournament tabs.
- *
- * @example
- * <TableEntityRawTournament data={[{ tournament: "Playoffs", id: 2 }]} />
- */
-=======
-
->>>>>>> 3aba7569
 const TableEntityRawTournament = ({
     className = '',
     data,
