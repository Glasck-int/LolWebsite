--- conflicted
+++ resolved
@@ -12,18 +12,11 @@
 import Image from "next/image";
 
 interface LocaleSwitcherSelectProps {
-<<<<<<< HEAD
-    children: ReactNode
-    defaultValue: string
-    label: string
-    showOnMobile?: boolean
-=======
 	children: ReactNode;
 	defaultValue: string;
 	label: string;
 	showOnMobile?: boolean;
 	className?: string;
->>>>>>> 65b4edb1
 }
 
 /**
@@ -52,17 +45,10 @@
  * Displays SVG flags from public/flags/svg/ directory.
  */
 export default function LocaleSwitcherSelect({
-<<<<<<< HEAD
-    children,
-    defaultValue,
-    label,
-    showOnMobile = false,
-=======
 	children,
 	defaultValue,
 	label,
 	className,
->>>>>>> 65b4edb1
 }: LocaleSwitcherSelectProps) {
     const router = useRouter()
     const pathname = usePathname()
@@ -87,19 +73,6 @@
             document.removeEventListener('mousedown', handleClickOutside)
     }, [])
 
-<<<<<<< HEAD
-    function onSelectChange(value: string) {
-        setSelectedValue(value)
-        setIsOpen(false)
-        startTransition(() => {
-            router.replace(
-                // @ts-ignore
-                { pathname },
-                { locale: value }
-            )
-        })
-    }
-=======
 	function onSelectChange(value: string) {
 		setSelectedValue(value);
 		setIsOpen(false);
@@ -110,7 +83,6 @@
 			);
 		});
 	}
->>>>>>> 65b4edb1
 
     // Get flag path for locale
     const getFlagPath = (locale: string) => {
@@ -126,21 +98,12 @@
         return locale
     }
 
-<<<<<<< HEAD
-    return (
-        <div
-            className={`relative ${showOnMobile ? 'hidden' : 'block'} md:block`}
-            ref={dropdownRef}
-        >
-            <p className="sr-only">{label}</p>
-=======
 	return (
 		<div
 			className={`relative md:block ${className}`}
 			ref={dropdownRef}
 		>
 			<p className="sr-only">{label}</p>
->>>>>>> 65b4edb1
 
             {/* Custom select button */}
             <button
@@ -171,19 +134,6 @@
 					items-center
 					justify-between
 				"
-<<<<<<< HEAD
-                disabled={isPending}
-                onClick={() => setIsOpen(!isOpen)}
-            >
-                <span className="flex items-center gap-2">
-                    {getDisplayText(selectedValue)}
-                    <img
-                        src={getFlagPath(selectedValue)}
-                        alt={`${selectedValue} flag`}
-                        className="w-4 h-4"
-                    />
-                </span>
-=======
 				disabled={isPending}
 				onClick={() => setIsOpen(!isOpen)}
 			>
@@ -197,7 +147,6 @@
 						height={16}
 					/>
 				</span>
->>>>>>> 65b4edb1
 
                 {/* Custom dropdown arrow */}
                 <svg
@@ -261,27 +210,6 @@
 										items-center 
 										justify-between
 									"
-<<<<<<< HEAD
-                                    onClick={() => onSelectChange(value)}
-                                >
-                                    <span className="flex items-center gap-2">
-                                        {getDisplayText(value)}
-                                        <img
-                                            src={getFlagPath(value)}
-                                            alt={`${value} flag`}
-                                            className="w-4 h-4"
-                                        />
-                                    </span>
-                                </button>
-                            )
-                        }
-                        return null
-                    })}
-                </div>
-            )}
-        </div>
-    )
-=======
 									onClick={() => onSelectChange(value)}
 								>
 									<span className="flex items-center gap-2">
@@ -303,5 +231,4 @@
 			)}
 		</div>
 	);
->>>>>>> 65b4edb1
 }