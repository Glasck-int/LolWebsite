--- conflicted
+++ resolved
@@ -30,14 +30,7 @@
     return context
 }
 
-<<<<<<< HEAD
 // Components
-=======
-function getHeaderTw(bg = true) {
-    let str = 'w-full flex items-center h-full '
-    return bg ? str + 'bg-white-04 ' : str
-}
->>>>>>> 60c808e1
 
 export const Card = ({ children, className = '' }: CardProps) => {
     const [activeIndex, setActiveIndex] = useState(0)
@@ -56,177 +49,6 @@
     )
 }
 
-<<<<<<< HEAD
-=======
-export const CardToolTip = ({ children, className, info }: CardToolTip) => {
-    const [self, setSelf] = useState<HTMLElement | null>(null)
-    const selfRef = useRef<HTMLDivElement>(null)
-
-    useEffect(() => {
-        setSelf(selfRef.current)
-    }, [selfRef])
-
-    return (
-        <div
-            ref={selfRef}
-            className={
-                'justify-between min-h-[35px] md:min-h-[40px]' +
-                ' ' +
-                getHeaderTw() +
-                className
-            }
-        >
-            {children}
-            <Tooltip content={info}>
-                <p>ici</p>
-            </Tooltip>
-        </div>
-    )
-}
-
-export const CardHeaderBase = ({ children, className }: CardSectionProps) => {
-    return (
-        <div
-            className={
-                'content-center min-h-[35px] md:min-h-[40px] px-[15px]' +
-                ' ' +
-                getHeaderTw() +
-                className
-            }
-        >
-            {children}
-        </div>
-    )
-}
-
-export const CardHeaderSelector = ({
-    children,
-    className,
-}: CardSectionProps) => {
-    const { activeIndex, setActiveIndex } = useCard()
-
-    return (
-        <div className="flex ">
-            {React.Children.map(children, (child, index) => {
-                if (React.isValidElement(child)) {
-                    return (
-                        <div
-                            className={` cursor-pointer ${
-                                activeIndex === index
-                                    ? 'text-white'
-                                    : 'text-grey'
-                            }`}
-                            onClick={() => setActiveIndex(index)}
-                        >
-                            {child}
-                        </div>
-                    )
-                }
-                return <div>ERROR IN CardHeaderTab</div>
-            })}
-        </div>
-    )
-}
-
-export const CardHeaderColumn = ({ children, className }: CardSectionProps) => {
-    return (
-        <div className={'flex flex-col w-full ' + ' ' + className}>
-            {children}
-        </div>
-    )
-}
-
-export const CardHeaderTab = ({ children, className }: CardSectionProps) => {
-    const { activeIndex, setActiveIndex } = useCard()
-    const tabCount = React.Children.count(children)
-    const tabWidth = 100 / tabCount
-    const [isAnimating, setIsAnimating] = useState(false)
-
-    return (
-        <div
-            className={
-                'relative w-full flex items-stretch justify-evenly content-center min-h-[42px] md:min-h-[45px]' +
-                ' ' +
-                className
-            }
-        >
-            {/* Slider anim */}
-            <motion.div
-                className="absolute bottom-0 top-0 left-0 bg-white-04 default-top-border-radius z-0"
-                layout
-                initial={false}
-                animate={{
-                    transform: `translateX(${100 * activeIndex}%)`,
-                    width: `${tabWidth}%`,
-                }}
-                transition={{ type: 'spring', stiffness: 350, damping: 30 }}
-                onAnimationStart={() => setIsAnimating(true)}
-                onAnimationComplete={() => setIsAnimating(false)}
-            />
-
-            {/* Tabs */}
-            {React.Children.map(children, (child, index) => {
-                if (React.isValidElement(child)) {
-                    return (
-                        <div
-                            className={`z-10 flex-1 text-center cursor-pointer px-[15px] py-2 transition-colors duration-300 ${
-                                activeIndex === index
-                                    ? 'text-white'
-                                    : 'text-grey'
-                            } ${className ?? ''}`}
-                            onClick={() => setActiveIndex(index)}
-                        >
-                            {child}
-                        </div>
-                    )
-                }
-                return <div>ERROR IN CardHeaderTab</div>
-            })}
-        </div>
-    )
-}
-
-export const CardHeader = ({ children, className }: CardSectionProps) => {
-    return (
-        <div
-            className={`w-full default-top-border-radius text-sm color-grey  flex items-center ${
-                className ?? ''
-            }`}
-        >
-            {children}
-        </div>
-    )
-}
-
-export const CardBody = ({ children, className }: CardSectionProps) => {
-    return <div className={`flex grow-1 ${className ?? ''}`}>{children}</div>
-}
-
-export const CardBodyMultiple = ({ children }: CardSectionProps) => {
-    const { activeIndex } = useCard()
-    return (
-        <div className="h-full w-full">
-            {React.Children.map(children, (child, index) => {
-                if (React.isValidElement(child)) {
-                    if (index == activeIndex) {
-                        return (
-                            <CardBodyMultipleDiv>{child}</CardBodyMultipleDiv>
-                        )
-                    } else {
-                        return null
-                    }
-                }
-                return <div>ERROR IN CardBodyMultiple</div>
-            })}
-        </div>
-    )
-}
-
-const CardBodyMultipleDiv = ({ children }: CardSectionProps) => {
-    return <div className="h-full w-full">{children}</div>
-}
-
->>>>>>> 60c808e1
 // super css pour faire des slide undertab (regarder sur gpt)
 // <motion.div
 //     className="absolute bottom-0 h-[2px] bg-blue-500"
