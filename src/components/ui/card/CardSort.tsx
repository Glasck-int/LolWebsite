'use client'

import React, { useContext, createContext, useState, ReactNode } from 'react'
import { CardProps } from './Card'
import { ArrowUp } from 'lucide-react'
import { Tooltip } from '@/components/utils/Tooltip'

interface CardSortProps {
    children: ReactNode
    className?: string
    sortName:  string
    tooltip?: string
}

type SortDirection = 'asc' | 'desc' | null

type SortState = {
    key: string | null
    direction: SortDirection
}

const SortContext = createContext<{
    activeSort: SortState
    setActiveSort: (key: string) => void
} | null>(null)

/**
 * Provides the current sort state and a method to update it.
 *
 * Must be used within a `CardSort` provider. Throws an error otherwise.
 *
 * @returns The current active sort state and the function to change it.
 *
 * @throws Error - If used outside of a `CardSort` component.
 */
export const useSort = () => {
    const context = useContext(SortContext)
    if (!context) {
        throw new Error('useCard doit être utilisé dans un composant Card')
    }
    return context
}

/**
 * CardSort component that wraps children with sort context.
 *
 * Maintains the active sort key and direction state, and provides logic to toggle
 * between ascending, descending, and no sort.
 *
 * @param children - The content that will consume the sorting context.
 * @param className - Optional additional className for styling.
 * @returns A context provider wrapping the children.
 *
 * @example
 * 
 * <CardSort>
 *   <CardHeaderSortContent sortName="alpha">Sort A-Z</CardHeaderSortContent>
 *   <CardBody>...</CardBody>
 * </CardSort>
 */
export const CardSort = ({ children, className = '' }: CardProps) => {
    const [activeSort, setSortState] = useState<SortState>({
        key: null,
        direction: null,
    })

    const setActiveSort = (key: string) => {
        setSortState((prev) => {
            if (prev.key !== key) return { key, direction: 'asc' }
            if (prev.direction === 'asc') return { key, direction: 'desc' }
            if (prev.direction === 'desc') return { key: null, direction: null }
            return { key, direction: 'asc' } // fallback
        })
    }

    return (
        <SortContext.Provider value={{ activeSort, setActiveSort }}>
            <div className={`w-full h-full ${className}`}>{children}</div>
        </SortContext.Provider>
    )
}

/**
 * CardHeaderSortContent component to display a sortable header label.
 *
 * Highlights the current active sort and displays an arrow icon indicating direction.
 * Clicking toggles the sort state (asc → desc → none).
 *
 * @param children - The label to be displayed (usually a string or element).
 * @param className - Optional class names for custom styling.
 * @param sortName - A unique key representing the sorting type this header controls.
 * @returns A styled div with an interactive sort label and optional direction icon.
 *
 * @example
 * 
 * <CardHeaderSortContent sortName="numb">By Number</CardHeaderSortContent>
 */
export const CardHeaderSortContent = ({
    children,
    className = '',
    sortName,
    tooltip,
}: CardSortProps) => {
    const { activeSort, setActiveSort } = useSort()

    const isActive = activeSort.key === sortName
    
    const content = (
        <div
            className={`relative cursor-pointer hover:text-white  ${
                activeSort.key === sortName ? 'text-white' : 'text-clear-grey'
            } 
            ${className}`}
            onClick={() => setActiveSort(sortName)}
        >
<<<<<<< HEAD
            <span className="inline-block relative w-fit">
                {children}
                {isActive && (
                    <span className="absolute -right-3.5 top-1/3 md:top-1/5 -translate-y-1/2 transform scale-50 md:scale-75">
                        <ArrowUp
                            className={`transition-transform duration-200 ${
                                activeSort.direction === 'desc'
                                    ? 'rotate-180'
                                    : ''
                            }`}
                            size={16}
                            color="#bab9b9"
                        />
                    </span>
                )}
            </span>
        </div>
    )

    if (tooltip) {
        return (
            <div className={className}>
                <Tooltip content={tooltip}>
                    <div
                        className={`relative cursor-pointer hover:text-white  text-center ${
                            activeSort.key === sortName ? 'text-white' : 'text-clear-grey'
                        }`}
                        onClick={() => setActiveSort(sortName)}
                    >
                        <span className="inline-block relative w-fit">
                            {children}
                            {isActive && (
                                <span className="absolute -right-3.5 top-1/3 md:top-1/5 -translate-y-1/2 transform scale-50 md:scale-75">
                                    <ArrowUp
                                        className={`transition-transform duration-200 ${
                                            activeSort.direction === 'desc'
                                                ? 'rotate-180'
                                                : ''
                                        }`}
                                        size={16}
                                        color="#bab9b9"
                                    />
                                </span>
                            )}
                        </span>
                    </div>
                </Tooltip>
            </div>
        )
    }

    return content
}
=======
            <span className='inline-block relative w-fit select-none'>
            {children}
            {isActive && (
                <span className="absolute -right-3.5 top-1/3 md:top-1/5 -translate-y-1/2 transform scale-50 md:scale-75">
                    <ArrowUp
                        className={`transition-transform duration-200 ${
                            activeSort.direction === 'desc' ? 'rotate-180' : ''
                        }`}
                        size={16}
                        color='#bab9b9'
                    />
                </span>
            )}
            </span>
        </div>
    )
}
>>>>>>> 3b31618c
<|MERGE_RESOLUTION|>--- conflicted
+++ resolved
@@ -113,7 +113,6 @@
             ${className}`}
             onClick={() => setActiveSort(sortName)}
         >
-<<<<<<< HEAD
             <span className="inline-block relative w-fit">
                 {children}
                 {isActive && (
@@ -167,22 +166,3 @@
 
     return content
 }
-=======
-            <span className='inline-block relative w-fit select-none'>
-            {children}
-            {isActive && (
-                <span className="absolute -right-3.5 top-1/3 md:top-1/5 -translate-y-1/2 transform scale-50 md:scale-75">
-                    <ArrowUp
-                        className={`transition-transform duration-200 ${
-                            activeSort.direction === 'desc' ? 'rotate-180' : ''
-                        }`}
-                        size={16}
-                        color='#bab9b9'
-                    />
-                </span>
-            )}
-            </span>
-        </div>
-    )
-}
->>>>>>> 3b31618c
