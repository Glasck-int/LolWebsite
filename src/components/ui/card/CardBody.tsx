--- conflicted
+++ resolved
@@ -36,24 +36,6 @@
  */
 
 export const CardBody = ({ children, className = '' }: ChildAndClassname) => {
-<<<<<<< HEAD
-    const hasBeenToggled = useRef(false);
-    
-    // Always call the hook, handle errors afterwards
-    let isHide = false;
-    let hasCardContext = true;
-    
-    try {
-        const cardContext = useCard();
-        isHide = cardContext.isHide;
-    } catch {
-        hasCardContext = false;
-    }
-    
-    // If no context, return simple article
-    if (!hasCardContext) {
-        return <article className={`flex grow-1 ${className ?? ''}`}>{children}</article>
-=======
     const hasBeenToggled = useRef(false)
 
     // Try to get context, but don't fail if it doesn't exist
@@ -99,7 +81,6 @@
         return (
             <div className={`flex grow-1 ${className ?? ''}`}>{children}</div>
         )
->>>>>>> 2ad7f285
     }
 
     if (isHide) {
@@ -109,20 +90,12 @@
     return (
         <AnimatePresence>
             {!isHide && (
-<<<<<<< HEAD
-                <motion.article
-                    className={`flex grow-1 ${className}`}
-                    initial={hasBeenToggled.current ? 
-                        { height: 0, opacity: 0 } : 
-                        { height: 'auto', opacity: 1 }
-=======
                 <motion.div
                     className={`flex grow-1 ${className ?? ''}`}
                     initial={
                         hasBeenToggled.current
                             ? { height: 0, opacity: 0 }
                             : { height: 'auto', opacity: 1 }
->>>>>>> 2ad7f285
                     }
                     animate={{
                         height: 'auto',
@@ -140,7 +113,7 @@
                     }}
                 >
                     {children}
-                </motion.article>
+                </motion.div>
             )}
         </AnimatePresence>
     )
