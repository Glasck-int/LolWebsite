'use client'

import React from 'react'
import { ChildAndClassname, useCard } from './Card'
import { useRef } from 'react';
import { motion, AnimatePresence } from 'framer-motion';



/**
* Animated body container for a Card component.
*
* Provides a flexible layout with smooth show/hide animations based on the card's visibility state.
* The component automatically handles entry/exit animations with opacity and height transitions.
* 
* - On first render: appears without animation
* - On show: animates in with height expansion followed by opacity fade-in
* - On hide: animates out with opacity fade-out followed by height collapse
*
* @param children - Content to render inside the card body
* @param className - Optional custom styles to apply to the wrapper
* @returns An animated flex container wrapping the children, or null when hidden
*
* @example
* ```tsx
* <Card>
*   <CardHeader />
*   <CardBody className="p-4">
*     <p>My card content</p>
*   </CardBody>
* </Card>
* ```
* 
* @dependencies framer-motion for animations
* @remarks 
* - IF HIDE animation : Do not override `height` or `opacity` styles in className as they will be overridden by animations
* - The component manages these properties internally for smooth transitions
*/

export const CardBody = ({ children, className = '' }: ChildAndClassname) => {
    const hasBeenToggled = useRef(false);
    
    // Try to get context, but don't fail if it doesn't exist
    let isHide = false;
    try {
<<<<<<< HEAD
        const context = useCard();
        isHide = context.isHide;
    } catch {
        // No context available, render as a simple div
        return (
            <div className={`flex grow-1 ${className ?? ''}`}>
                {children}
            </div>
        );
=======
        const { isHide } = useCard()
        
        if (isHide) {
            hasBeenToggled.current = true;
        }
        
        return (
            <AnimatePresence>
                {!isHide && (
                    <motion.article
                        className={`flex grow-1 ${className}`}
                        initial={hasBeenToggled.current ? 
                            { height: 0, opacity: 0 } : 
                            { height: 'auto', opacity: 1 }
                        }
                        animate={{ 
                            height: 'auto', 
                            opacity: 1,
                        }}
                        exit={{ 
                            opacity: 0,
                            height: 0,
                        }}
                        transition={{
                            duration: 0.7,
                            ease: "easeOut",
                            opacity: { duration: 0.2 },
                            height: { delay: 0.2 },
                        }}
                    >
                        {children}
                    </motion.article>
                )}
            </AnimatePresence>
        )
    } catch {
        return <article className={`flex grow-1 ${className ?? ''}`}>{children}</article>
>>>>>>> fdcfee15
    }
    
    if (isHide) {
        hasBeenToggled.current = true;
    }
    
    return (
        <AnimatePresence>
            {!isHide && (
                <motion.div
                    className={`flex grow-1 ${className ?? ''}`}
                    initial={hasBeenToggled.current ? 
                        { height: 0, opacity: 0 } : 
                        { height: 'auto', opacity: 1 }
                    }
                    animate={{ 
                        height: 'auto', 
                        opacity: 1,
                    }}
                    exit={{ 
                        opacity: 0,
                        height: 0,
                    }}
                    transition={{
                        duration: 0.7,
                        ease: "easeOut",
                        opacity: { duration: 0.2 },
                        height: { delay: 0.2 },
                    }}
                >
                    {children}
                </motion.div>
            )}
        </AnimatePresence>
    )
}

/**
 * Conditional renderer for multiple card bodies.
 *
 * Displays only the body that matches the `activeIndex` from `useCard`.
 *
 * @param children - Multiple body views, typically wrapped in `CardBodyMultipleContent`
 * @returns Only the active child is rendered
 *
 * @example
 * ```tsx
 * <CardBodyMultiple>
 *   <CardBodyMultipleContent>
 *     <p>View A</p>
 *   </CardBodyMultipleContent>
 *   <CardBodyMultipleContent>
 *     <p>View B</p>
 *   </CardBodyMultipleContent>
 * </CardBodyMultiple>
 * ```
 *
 * @remarks
 * Must be used within a `Card` component that provides `useCard()` context.
 *
 * @see useCard
 */
export const CardBodyMultiple = ({ children }: ChildAndClassname) => {
    let activeIndex = 0;
    try {
        const context = useCard();
        activeIndex = context.activeIndex;
    } catch {
        // No context available, show first child by default
        activeIndex = 0;
    }
    
    return (
        <div className="h-full w-full">
                {React.Children.map(children, (child, index) => {
                    if (React.isValidElement(child)) {
                        if (index === activeIndex) {
                            return <CardBodyMultipleDiv>{child}</CardBodyMultipleDiv>
                        } else {
                            return null
                        }
                    }
                    return <div>ERROR IN CardBodyMultiple</div>
                })}
        </div>
    )

}

/**
 * Internal wrapper for active content in `CardBodyMultiple`.
 *
 * Used internally to render the selected child based on `activeIndex`.
 *
 * @param children - The active content
 * @returns A full-width, full-height container
 */
const CardBodyMultipleDiv = ({ children }: ChildAndClassname) => {
    return <div className="h-full w-full">{children}</div>
}

/**
 * Wrapper for a single view inside `CardBodyMultiple`.
 *
 * Should be used to wrap each child passed into `CardBodyMultiple`.
 *
 * @param children - Content for the current view
 * @param className - Optional styles
 * @returns A full-size div wrapping the content
 *
 * @example
 * ```tsx
 * <CardBodyMultipleContent>
 *   <p>Tab panel content</p>
 * </CardBodyMultipleContent>
 * ```
 */
export const CardBodyMultipleContent = ({
    children,
    className = '',
}: ChildAndClassname) => {
    return <article className={'w-full h-full' + ' ' + className}>{children}</article>
}<|MERGE_RESOLUTION|>--- conflicted
+++ resolved
@@ -43,17 +43,6 @@
     // Try to get context, but don't fail if it doesn't exist
     let isHide = false;
     try {
-<<<<<<< HEAD
-        const context = useCard();
-        isHide = context.isHide;
-    } catch {
-        // No context available, render as a simple div
-        return (
-            <div className={`flex grow-1 ${className ?? ''}`}>
-                {children}
-            </div>
-        );
-=======
         const { isHide } = useCard()
         
         if (isHide) {
@@ -91,7 +80,6 @@
         )
     } catch {
         return <article className={`flex grow-1 ${className ?? ''}`}>{children}</article>
->>>>>>> fdcfee15
     }
     
     if (isHide) {
