import React from 'react'
import { ChevronUp } from 'lucide-react'
import { getMediaQuery } from '@/lib/hooks/getMediaQuery'

interface DropDownProps {
    className?: string
    arrowColor?: string
    isDown: boolean
    setIsDown: (value: boolean) => void
    sizeMd?: number
    size?: number
    ref?:React.Ref<HTMLDivElement> | undefined
}

<<<<<<< HEAD
// Custom hook for managing dropdown arrow state
export const useDropdownArrow = (isDownByDefault: boolean = true) => {
    const [isDown, setIsDown] = React.useState(isDownByDefault)
=======
export const getStateArrow = (isDownByDefault: boolean = true) => {
    const [isDown, setIsDown] = useState(isDownByDefault)
>>>>>>> fdcfee15

    return {
        isDown,
        setIsDown,
    }
}

export default function DropDownArrow({
    className = '',
    isDown,
    setIsDown,
    arrowColor = '#373737',
    size = 20,
    sizeMd = 20,
    ref
}: DropDownProps) {
    const isMd = getMediaQuery('(min-width: 768px)') 
    const iconSize = isMd ? sizeMd : size
    return (
        <div
            ref={ref && ref}
            className={`flex bg-white/35 rounded-full items-center justify-center cursor-pointer ${className}`}
            onClick={() => setIsDown(!isDown)}
        >
            <div
                className={`transition-transform duration-300 ease-in-out ${
                    isDown ? 'rotate-180' : 'rotate-0'
                }`}
            >
                <ChevronUp color={arrowColor} height={iconSize} width={iconSize}/>
            </div>
        </div>
    )
}<|MERGE_RESOLUTION|>--- conflicted
+++ resolved
@@ -12,14 +12,9 @@
     ref?:React.Ref<HTMLDivElement> | undefined
 }
 
-<<<<<<< HEAD
 // Custom hook for managing dropdown arrow state
 export const useDropdownArrow = (isDownByDefault: boolean = true) => {
     const [isDown, setIsDown] = React.useState(isDownByDefault)
-=======
-export const getStateArrow = (isDownByDefault: boolean = true) => {
-    const [isDown, setIsDown] = useState(isDownByDefault)
->>>>>>> fdcfee15
 
     return {
         isDown,
