'use client'

import { Button } from '@/components/ui/Button/Button'
import { useState } from 'react'

/**
 * ButtonBar component properties
 *
 * Interface defining the props required for the ButtonBar component.
 *
 * @param options - Array of button labels to display in the bar
 * @param onButtonChange - Callback function called when a button selection changes
 * @param disableUnselect - If true, prevents unselecting the currently active button by clicking it again.
 * @param defaultActiveIndex - Index of the button to set as initially active (default: null).
 */
interface ButtonBarProps {
<<<<<<< HEAD
	options: string[];
	onButtonChange: (option: string | null) => void;
	initialActiveIndex?: number;
=======
    options: string[]
    onButtonChange: (option: string | null) => void
    disableUnselect?: boolean
    defaultActiveIndex?: number | null
>>>>>>> 2ad7f285
}

/**
 * ButtonBar Component
 *
 * A horizontal group of toggleable buttons allowing **single selection**.
 * One button can be active at a time. Clicking the active button will either
 * deselect it or do nothing based on `disableUnselect`.
 *
 * @param options - Array of button labels to display
 * @param onButtonChange - Callback triggered when the selection changes. Returns the selected option or `null` if deselected
 * @param disableUnselect - If `true`, prevents unselecting an already active button (default: `false`)
 * @param defaultActiveIndex - Optionally sets the index of the button that should be active on first render
 *
 * @returns A React element rendering the button group
 *
 * @example
 * ```tsx
 * <ButtonBar
 *   options={['All', 'Ongoing', 'Completed']}
 *   defaultActiveIndex={0}
 *   disableUnselect={true}
 *   onButtonChange={(val) => console.log('Selected:', val)}
 * />
 * ```
 *
 * @remarks
 * - Buttons are styled with `variant="selected"` if active, or `variant="base"` if inactive.
 * - Internal state handles the selected button index.
 */
<<<<<<< HEAD
export const ButtonBar = (props: ButtonBarProps) => {
	const [activeButtonIndex, setActiveButtonIndex] = useState<number | null>(
		props.initialActiveIndex ?? null
	);
	const options = props.options;


	const handleButtonClick = (option: string, index: number) => {
		const newActiveIndex = activeButtonIndex === index ? null : index;
		const newValue = newActiveIndex !== null ? option : null;
		setActiveButtonIndex(newActiveIndex);
		props.onButtonChange(newValue);
	};
	return (
		<div className="flex flex-row gap-2 w-fit">
			{options.map((option, index) => (
				<Button
					key={index}
					variant={activeButtonIndex === index ? "selected" : "base"}
					onClick={() => handleButtonClick(option, index)}
				>
					{option}
				</Button>
			))}
		</div>
	);
};
=======
export const ButtonBar = ({
    options,
    onButtonChange,
    disableUnselect = false,
    defaultActiveIndex = null,
}: ButtonBarProps) => {
    const [activeButtonIndex, setActiveButtonIndex] = useState<number | null>(
        defaultActiveIndex
    )

    const handleButtonClick = (option: string, index: number) => {
        const isSame = activeButtonIndex === index
        if (isSame && disableUnselect) {
            return
        }
        const newActiveIndex = isSame ? null : index
        const newValue = newActiveIndex !== null ? option : null

        setActiveButtonIndex(newActiveIndex)
        onButtonChange(newValue)
    }
    return (
        <div className="flex flex-row gap-2 w-fit">
            {options.map((option, index) => (
                <Button
                    key={index}
                    variant={activeButtonIndex === index ? 'selected' : 'base'}
                    onClick={() => handleButtonClick(option, index)}
                >
                    {option}
                </Button>
            ))}
        </div>
    )
}
>>>>>>> 2ad7f285
<|MERGE_RESOLUTION|>--- conflicted
+++ resolved
@@ -14,16 +14,10 @@
  * @param defaultActiveIndex - Index of the button to set as initially active (default: null).
  */
 interface ButtonBarProps {
-<<<<<<< HEAD
-	options: string[];
-	onButtonChange: (option: string | null) => void;
-	initialActiveIndex?: number;
-=======
     options: string[]
     onButtonChange: (option: string | null) => void
     disableUnselect?: boolean
     defaultActiveIndex?: number | null
->>>>>>> 2ad7f285
 }
 
 /**
@@ -54,35 +48,6 @@
  * - Buttons are styled with `variant="selected"` if active, or `variant="base"` if inactive.
  * - Internal state handles the selected button index.
  */
-<<<<<<< HEAD
-export const ButtonBar = (props: ButtonBarProps) => {
-	const [activeButtonIndex, setActiveButtonIndex] = useState<number | null>(
-		props.initialActiveIndex ?? null
-	);
-	const options = props.options;
-
-
-	const handleButtonClick = (option: string, index: number) => {
-		const newActiveIndex = activeButtonIndex === index ? null : index;
-		const newValue = newActiveIndex !== null ? option : null;
-		setActiveButtonIndex(newActiveIndex);
-		props.onButtonChange(newValue);
-	};
-	return (
-		<div className="flex flex-row gap-2 w-fit">
-			{options.map((option, index) => (
-				<Button
-					key={index}
-					variant={activeButtonIndex === index ? "selected" : "base"}
-					onClick={() => handleButtonClick(option, index)}
-				>
-					{option}
-				</Button>
-			))}
-		</div>
-	);
-};
-=======
 export const ButtonBar = ({
     options,
     onButtonChange,
@@ -117,5 +82,4 @@
             ))}
         </div>
     )
-}
->>>>>>> 2ad7f285
+}