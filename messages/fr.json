--- conflicted
+++ resolved
@@ -54,14 +54,13 @@
 		"Statistics": "Statistiques",
 		"Tournaments": "Tournois"
 	},
-<<<<<<< HEAD
 	"Calendar":{
 		"today":"Aujourd'hui",
 		"tomorrow":"Demain",
 		"yesterday":"Hier",
 		"hotGame":"Match Chaud",
 		"live":"En live"
-=======
+	},
 	"ChampionStatistics": {
 		"title": "Statistiques des Champions",
 		"loading": "Chargement des statistiques des champions...",
@@ -95,6 +94,5 @@
 			"matches": "MATCHS",
 			"games": "PARTIES"
 		}
->>>>>>> f4492ce6
 	}
 }