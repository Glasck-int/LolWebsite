--- conflicted
+++ resolved
@@ -48,19 +48,17 @@
 		"lastMatch": "Derniers Match",
 		"nextMatch": "Prochains Match"
 	},
-<<<<<<< HEAD
 	"Tabs": {
 		"Overview": "Aperçu",
 		"Matches": "Matchs",
 		"Statistics": "Statistiques",
 		"Tournaments": "Tournois"
-=======
+	},
 	"Calendar":{
 		"today":"Aujourd'hui",
 		"tomorrow":"Demain",
 		"yesterday":"Hier",
 		"hotGame":"Match Chaud",
 		"live":"En live"
->>>>>>> fdcfee15
 	}
 }