<<<<<<< HEAD
# Glasck


{"2025": [["Winter", "MainEvent", "Spring"], ["RegularSeason", "Playoff"]]}
=======
# Glasck - LoL Esports Platform

Glasck is a full-stack esports application for League of Legends data visualization, featuring real-time match tracking, tournament standings, team analytics, and comprehensive player statistics.

## Technology Stack

- **Frontend**: Next.js 15 with TypeScript, React 19, and Tailwind CSS
- **Backend**: Fastify server with TypeScript, Prisma ORM, and PostgreSQL
- **Database**: PostgreSQL with Redis caching
- **Architecture**: Monorepo with separate frontend and backend packages
- **Internationalization**: next-intl (English/French support)

## Key Features

- **League Pages**: Dynamic routing for league-specific content
- **Tournament Standings**: Real-time standings with sorting and filtering
- **Match Scheduling**: Upcoming matches and historical results
- **Team Analytics**: Performance metrics and recent match history
- **Player Statistics**: Comprehensive KDA tracking and player profiles
- **Image Optimization**: Next.js Image component with remote pattern support

## Installation

### 1. Clone the repository
```bash
git clone https://github.com/Glasck-int/LolWebsite.git
cd LolWebsite
```

### 2. Configure GitHub Packages
This project uses a private package for shared types.

#### Create a Personal Access Token
1. GitHub → Settings → Developer settings → Personal access tokens
2. Generate a token with permissions: `read:packages`, `write:packages`

#### Configure npm
```bash
# Global (recommended)
echo //npm.pkg.github.com/:_authToken=YOUR_TOKEN >> %USERPROFILE%\.npmrc
echo @Glasck-int:registry=https://npm.pkg.github.com >> %USERPROFILE%\.npmrc

# Or environment variable
set NPM_TOKEN=YOUR_TOKEN
```

### 3. Install dependencies
```bash
# Frontend
npm install

# Backend
cd backend
npm install
```

### 4. Environment Setup
Configure your environment variables:
- `DATABASE_URL` - PostgreSQL connection string for Prisma
- Redis configuration for caching

### 5. Start the project
```bash
npm run dev  # Starts both frontend and backend
```

## Development Commands

### Frontend (Root Directory)
- `npm run dev` - Start both frontend and backend in development mode
- `npm run build` - Build the Next.js application for production
- `npm run start` - Start the production build
- `npm run lint` - Run ESLint checks

### Backend (backend/ Directory)
- `npm run dev` - Start the backend server with hot reload
- `npm run build` - Compile TypeScript to JavaScript
- `npm run start` - Start the production server

## API Endpoints

### Teams
- `GET /teams/name/:name` - Get team by name
- `GET /teams/name/:name/tournament/:tournament/recent-matches` - Recent match results
- `GET /teams/name/:name/tournament/:tournament/recent-games` - Recent game results
- `GET /teams/name/:name/tournament/:tournament/games` - All games for tournament

### Tournaments
- Tournament standings and results endpoints
- Match scheduling and results

### Leagues
- League information and associated tournaments

## Database Schema

The Prisma schema includes comprehensive League of Legends esports data:
- **Leagues & Tournaments**: Tournament hierarchies and metadata
- **Teams & Players**: Team rosters, player information, and redirects
- **Matches**: Game schedules, results, and detailed statistics
- **Standings**: Tournament standings and rankings
- **Game Data**: Detailed match and game statistics

## Project Structure

```
├── src/
│   ├── app/[locale]/           # Next.js App Router with i18n
│   ├── components/             # React components
│   │   ├── leagues/           # League-specific components
│   │   ├── ui/                # shadcn/ui components
│   │   └── navigation/        # Navigation components
│   ├── lib/                   # Utilities and API functions
│   └── contexts/              # React contexts
├── backend/
│   ├── src/
│   │   ├── routes/            # API route handlers
│   │   ├── schemas/           # Validation schemas
│   │   └── prisma/            # Database schema and migrations
└── messages/                  # Internationalization files
```

## Shared Types

Types are managed via `@Glasck-int/glasck-types`.

To update types:
```bash
cd packages/types
npm run release:patch
```

To install or update types
```bash
 $env:NPM_TOKEN="YOUT_TOKEN"; npm (update || install) @glasck-int/glasck-types
```

## Configuration

- `next.config.ts` - Next.js configuration with image optimization
- `components.json` - shadcn/ui configuration
- `backend/prisma/schema.prisma` - Database schema
- `eslint.config.mjs` - ESLint configuration

## Monitoring

- Fastify metrics and custom counters
- Redis caching with appropriate TTL values
- Error tracking and performance monitoring
>>>>>>> 65b4edb1
<|MERGE_RESOLUTION|>--- conflicted
+++ resolved
@@ -1,9 +1,3 @@
-<<<<<<< HEAD
-# Glasck
-
-
-{"2025": [["Winter", "MainEvent", "Spring"], ["RegularSeason", "Playoff"]]}
-=======
 # Glasck - LoL Esports Platform
 
 Glasck is a full-stack esports application for League of Legends data visualization, featuring real-time match tracking, tournament standings, team analytics, and comprehensive player statistics.
@@ -152,5 +146,4 @@
 
 - Fastify metrics and custom counters
 - Redis caching with appropriate TTL values
-- Error tracking and performance monitoring
->>>>>>> 65b4edb1
+- Error tracking and performance monitoring